--- conflicted
+++ resolved
@@ -128,7 +128,6 @@
         );
 
         // Aggregate used offer and consideration items and execute transfers.
-<<<<<<< HEAD
         return
             _executeAvailableFulfillments(
                 advancedOrders,
@@ -137,19 +136,6 @@
                 fulfillerConduitKey,
                 recipient
             );
-=======
-        (availableOrders, executions) = _executeAvailableFulfillments(
-            advancedOrders,
-            offerFulfillments,
-            considerationFulfillments,
-            fulfillerConduitKey,
-            recipient,
-            orderHashes
-        );
-
-        // Return order fulfillment details and executions.
-        return (availableOrders, executions);
->>>>>>> 25f94c43
     }
 
     /**
