--- conflicted
+++ resolved
@@ -68,7 +68,6 @@
                 mstore(ptrBeforeSignature, oldValue)
                 mstore(signature, len)
                 mstore(add(signature, TwoWords), originalS)
-<<<<<<< HEAD
                 recoveredSigner := mload(0)
             }
             success := eq(signer, recoveredSigner)
@@ -93,20 +92,6 @@
                     add(len, 0x64),
                     0,
                     0x20
-=======
-            }
-        }
-
-        // Don't need an explicit address(0) check
-        if (recoveredSigner != signer) {
-            // Attempt an EIP-1271 staticcall to the signer.
-            bool success = _staticcall(
-                signer,
-                abi.encodeWithSelector(
-                    EIP1271Interface.isValidSignature.selector,
-                    digest,
-                    signature
->>>>>>> b72b6fdb
                 )
                 mstore(ptrBeforeSignature, oldValue)
                 mstore(ptr2AndAnEighthWordsBeforeSignature, oldValue3)
@@ -147,38 +132,9 @@
             // Revert and pass reason along if one was returned.
             _revertWithReasonIfOneIsReturned();
             assembly {
-<<<<<<< HEAD
                 mstore(0, BadContractSignature_error_signature)
                 revert(0, BadContractSignature_error_length)
-=======
-                returndatacopy(0, 0, 0x20)
-                // If returndata is not 32 bytes with the 1271 valid signature
-                // selector, revert
-                if iszero(
-                    and(
-                        eq(mload(0), EIP1271_isValidSignature_selector),
-                        eq(returndatasize(), 0x20)
-                    )
-                ) {
-                    // If signer is a contract, revert with bad 1271 signature
-                    if extcodesize(signer) {
-                        // bad contract signature
-                        mstore(0, BadContractSignature_error_signature)
-                        revert(0, BadContractSignature_error_length)
-                    }
-                    // Check if v was invalid
-                    if iszero(
-                        byte(v, ECDSA_twentySeventhAndTwentyEighthBytesSet)
-                    ) {
-                        // v is invalid, revert with invalid v value
-                        mstore(0, BadSignatureV_error_signature)
-                        mstore(BadSignatureV_error_offset, v)
-                    }
-                    // Revert with generic invalid signer error message
-                    mstore(0, InvalidSigner_error_signature)
-                    revert(0, InvalidSigner_error_length)
-                }
->>>>>>> b72b6fdb
+
             }
         }
     }
