--- conflicted
+++ resolved
@@ -13,11 +13,8 @@
 hack3r-0m                      | `hack3r-0m.eth`
 csanuragjain                   | 
 Joseph Schiarizzi              | `CupOJoseph.eth`
-<<<<<<< HEAD
-0x4non                         | `punkdev.eth`
-=======
 Aspyn Palatnick                | `stuckinaboot.eth`
 Diego Estevez                  | `antidiego.eth`
 Chomtana                       | `chomtana.eth`
 Saw-mon and Natalie            | `sawmonandnatalie.eth`
->>>>>>> 2c55f8ea
+0x4non                         | `punkdev.eth`