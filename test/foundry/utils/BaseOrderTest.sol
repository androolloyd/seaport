// SPDX-License-Identifier: MIT
pragma solidity 0.8.13;

import { BaseConsiderationTest } from "./BaseConsiderationTest.sol";
import { stdStorage, StdStorage } from "forge-std/Test.sol";
import { TestERC1155 } from "../../../contracts/test/TestERC1155.sol";
import { TestERC20 } from "../../../contracts/test/TestERC20.sol";
import { TestERC721 } from "../../../contracts/test/TestERC721.sol";
import { ERC721Recipient } from "./ERC721Recipient.sol";
import { ERC1155Recipient } from "./ERC1155Recipient.sol";
import { ProxyRegistry } from "../interfaces/ProxyRegistry.sol";
import { OwnableDelegateProxy } from "../interfaces/OwnableDelegateProxy.sol";
import { ConsiderationItem, OfferItem } from "../../../contracts/lib/ConsiderationStructs.sol";

/// @dev base test class for cases that depend on pre-deployed token contracts
contract BaseOrderTest is
    BaseConsiderationTest,
    ERC721Recipient,
    ERC1155Recipient
{
    using stdStorage for StdStorage;

    uint256 constant MAX_INT = ~uint256(0);

    uint256 internal alicePk = 0xa11ce;
    uint256 internal bobPk = 0xb0b;
    uint256 internal calPk = 0xca1;
    address internal alice = vm.addr(alicePk);
    address internal bob = vm.addr(bobPk);
    address internal cal = vm.addr(calPk);

    TestERC20 internal token1;
    TestERC20 internal token2;
    TestERC20 internal token3;

    TestERC721 internal test721_1;
    TestERC721 internal test721_2;
    TestERC721 internal test721_3;

    TestERC1155 internal test1155_1;
    TestERC1155 internal test1155_2;
    TestERC1155 internal test1155_3;

    address[] allTokens;
    TestERC20[] erc20s;
    TestERC721[] erc721s;
    TestERC1155[] erc1155s;
    address[] accounts;

    OfferItem[] offerItems;
    ConsiderationItem[] considerationItems;

    uint256 internal globalTokenId;

    struct RestoreERC20Balance {
        address token;
        address who;
    }

    modifier onlyPayable(address _addr) {
        {
            bool success;
            assembly {
                // Transfer the ETH and store if it succeeded or not.
                success := call(gas(), _addr, 1, 0, 0, 0, 0)
            }
            vm.assume(success);
        }
        _;
    }

    /**
    @dev top up eth of this contract to uint128(MAX_INT) to avoid fuzz failures
     */
    modifier topUp() {
        vm.deal(address(this), uint128(MAX_INT));
        _;
    }

    /**
     * @dev hook to record storage writes and reset token balances in between differential runs
     */

    modifier resetTokenBalancesBetweenRuns() {
        vm.record();
        _;
        _resetTokensAndEthForTestAccounts();
    }

    function setUp() public virtual override {
        super.setUp();
        offerItems = new OfferItem[](0);
        considerationItems = new ConsiderationItem[](0);

        vm.label(alice, "alice");
        vm.label(bob, "bob");
        vm.label(cal, "cal");
        vm.label(address(this), "testContract");

        _deployTestTokenContracts();
        accounts = [alice, bob, cal, address(this)];
        erc20s = [token1, token2, token3];
        erc721s = [test721_1, test721_2, test721_3];
        erc1155s = [test1155_1, test1155_2, test1155_3];
        allTokens = [
            address(token1),
            address(token2),
            address(token3),
            address(test721_1),
            address(test721_2),
            address(test721_3),
            address(test1155_1),
            address(test1155_2),
            address(test1155_3)
        ];

        // allocate funds and tokens to test addresses
        globalTokenId = 1;
        allocateTokensAndApprovals(address(this), uint128(MAX_INT));
        allocateTokensAndApprovals(alice, uint128(MAX_INT));
        allocateTokensAndApprovals(bob, uint128(MAX_INT));
        allocateTokensAndApprovals(cal, uint128(MAX_INT));
    }

    /**
    @dev deploy test token contracts
     */
    function _deployTestTokenContracts() internal {
        token1 = new TestERC20();
        token2 = new TestERC20();
        token3 = new TestERC20();
        test721_1 = new TestERC721();
        test721_2 = new TestERC721();
        test721_3 = new TestERC721();
        test1155_1 = new TestERC1155();
        test1155_2 = new TestERC1155();
        test1155_3 = new TestERC1155();
        vm.label(address(token1), "token1");
        vm.label(address(test721_1), "test721_1");
        vm.label(address(test1155_1), "test1155_1");

        emit log("Deployed test token contracts");
    }

    /**
    @dev allocate amount of each token, 1 of each 721, and 1, 5, and 10 of respective 1155s 
    */
    function allocateTokensAndApprovals(address _to, uint128 _amount) internal {
        vm.deal(_to, _amount);
        for (uint256 i = 0; i < erc20s.length; i++) {
            erc20s[i].mint(_to, _amount);
        }

        // test721_1.mint(_to, globalTokenId++);
        // test721_2.mint(_to, globalTokenId++);
        // test721_3.mint(_to, globalTokenId++);
        // test1155_1.mint(_to, globalTokenId++, 1);
        // test1155_2.mint(_to, globalTokenId++, 5);
        // test1155_3.mint(_to, globalTokenId++, 10);
        emit log_named_address("Allocated tokens to", _to);
        _setApprovals(_to);
    }

    function _setApprovals(address _owner) internal {
        vm.startPrank(_owner);
        for (uint256 i = 0; i < erc20s.length; i++) {
            erc20s[i].approve(address(consideration), MAX_INT);
            erc20s[i].approve(address(referenceConsideration), MAX_INT);
            erc20s[i].approve(address(conduit), MAX_INT);
        }
        for (uint256 i = 0; i < erc721s.length; i++) {
            erc721s[i].setApprovalForAll(address(consideration), true);
            erc721s[i].setApprovalForAll(address(referenceConsideration), true);
            erc721s[i].setApprovalForAll(address(conduit), true);
        }
        for (uint256 i = 0; i < erc1155s.length; i++) {
            erc1155s[i].setApprovalForAll(address(consideration), true);
            erc1155s[i].setApprovalForAll(
                address(referenceConsideration),
                true
            );
            erc1155s[i].setApprovalForAll(address(conduit), true);
        }

        vm.stopPrank();
        emit log_named_address(
            "Owner proxy approved for all tokens from",
            _owner
        );
        emit log_named_address(
            "Consideration approved for all tokens from",
            _owner
        );
    }

    function getMaxConsiderationValue() internal view returns (uint256) {
        uint256 value = 0;
        for (uint256 i = 0; i < considerationItems.length; i++) {
            uint256 amount = considerationItems[i].startAmount >
                considerationItems[i].endAmount
                ? considerationItems[i].startAmount
                : considerationItems[i].endAmount;
            value += amount;
        }
        return value;
    }

    /**
     * @dev reset written token storage slots to 0 and reinitialize uint128(MAX_INT) erc20 balances for 3 test accounts and this
     */
    function _resetTokensAndEthForTestAccounts() internal {
        _resetTokensStorage();
        _restoreERC20Balances();
        _restoreEthBalances();
    }

    function _restoreEthBalances() internal {
        for (uint256 i = 0; i < accounts.length; i++) {
            vm.deal(accounts[i], uint128(MAX_INT));
        }
    }

    function _resetTokensStorage() internal {
        for (uint256 i = 0; i < allTokens.length; i++) {
<<<<<<< HEAD
            _resetStorage(AddressStruct(allTokens[i]));
=======
            _resetStorage(allTokens[i]);
>>>>>>> 7da51d36
        }
        // _resetStorage(address(token1));
        // _resetStorage(address(token2));
        // _resetStorage(address(token3));
        // _resetStorage(address(test721_1));
        // _resetStorage(address(test721_2));
        // _resetStorage(address(test721_3));
        // _resetStorage(address(test1155_1));
        // _resetStorage(address(test1155_2));
        // _resetStorage(address(test1155_3));
    }

    /**
     * @dev restore erc20 balances for all accounts
     */
    function _restoreERC20Balances() internal {
        for (uint256 i = 0; i < accounts.length; i++) {
<<<<<<< HEAD
            _restoreERC20BalancesForAddress(AddressStruct(accounts[i]));
=======
            _restoreERC20BalancesForAddress(accounts[i]);
>>>>>>> 7da51d36
        }
        // _restoreERC20BalancesForAddress(alice);
        // _restoreERC20BalancesForAddress(bob);
        // _restoreERC20BalancesForAddress(cal);
        // _restoreERC20BalancesForAddress(address(this));
    }

    /**
     * @dev restore all erc20 balances for a given address
     */
<<<<<<< HEAD
    function _restoreERC20BalancesForAddress(AddressStruct memory _who)
        internal
    {
        for (uint256 i = 0; i < erc20s.length; i++) {
            _restoreERC20Balance(
                RestoreERC20Balance(address(erc20s[i]), _who.addr)
            );
        }
    }

    struct AddressStruct {
        address addr;
    }

=======
    function _restoreERC20BalancesForAddress(address _who) internal {
        for (uint256 i = 0; i < erc20s.length; i++) {
            _restoreERC20Balance(RestoreERC20Balance(address(erc20s[i]), _who));
        }
    }

>>>>>>> 7da51d36
    /**
     * @dev reset all storage written at an address thus far to 0; will overwrite totalSupply()for ERC20s but that should be fine
     *      with the goal of resetting the balances and owners of tokens - but note: should be careful about approvals, etc
     *
     *      note: must be called in conjunction with vm.record()
     */
<<<<<<< HEAD
    function _resetStorage(AddressStruct memory resetStorage_) internal {
        (, bytes32[] memory writeSlots) = vm.accesses(resetStorage_.addr);
        for (uint256 i = 0; i < writeSlots.length; i++) {
            vm.store(resetStorage_.addr, writeSlots[i], bytes32(0));
=======
    function _resetStorage(address _addr) internal {
        (, bytes32[] memory writeSlots) = vm.accesses(_addr);
        for (uint256 i = 0; i < writeSlots.length; i++) {
            vm.store(_addr, writeSlots[i], bytes32(0));
>>>>>>> 7da51d36
        }
    }

    /**
     * @dev reset token balance for an address to uint128(MAX_INT)
     */
    function _restoreERC20Balance(
        RestoreERC20Balance memory restoreErc20Balance
    ) internal {
        stdstore
            .target(restoreErc20Balance.token)
            .sig("balanceOf(address)")
            .with_key(restoreErc20Balance.who)
            .checked_write(uint128(MAX_INT));
    }
}<|MERGE_RESOLUTION|>--- conflicted
+++ resolved
@@ -222,11 +222,7 @@
 
     function _resetTokensStorage() internal {
         for (uint256 i = 0; i < allTokens.length; i++) {
-<<<<<<< HEAD
-            _resetStorage(AddressStruct(allTokens[i]));
-=======
             _resetStorage(allTokens[i]);
->>>>>>> 7da51d36
         }
         // _resetStorage(address(token1));
         // _resetStorage(address(token2));
@@ -244,11 +240,7 @@
      */
     function _restoreERC20Balances() internal {
         for (uint256 i = 0; i < accounts.length; i++) {
-<<<<<<< HEAD
-            _restoreERC20BalancesForAddress(AddressStruct(accounts[i]));
-=======
             _restoreERC20BalancesForAddress(accounts[i]);
->>>>>>> 7da51d36
         }
         // _restoreERC20BalancesForAddress(alice);
         // _restoreERC20BalancesForAddress(bob);
@@ -259,46 +251,22 @@
     /**
      * @dev restore all erc20 balances for a given address
      */
-<<<<<<< HEAD
-    function _restoreERC20BalancesForAddress(AddressStruct memory _who)
-        internal
-    {
-        for (uint256 i = 0; i < erc20s.length; i++) {
-            _restoreERC20Balance(
-                RestoreERC20Balance(address(erc20s[i]), _who.addr)
-            );
-        }
-    }
-
-    struct AddressStruct {
-        address addr;
-    }
-
-=======
     function _restoreERC20BalancesForAddress(address _who) internal {
         for (uint256 i = 0; i < erc20s.length; i++) {
             _restoreERC20Balance(RestoreERC20Balance(address(erc20s[i]), _who));
         }
     }
 
->>>>>>> 7da51d36
     /**
      * @dev reset all storage written at an address thus far to 0; will overwrite totalSupply()for ERC20s but that should be fine
      *      with the goal of resetting the balances and owners of tokens - but note: should be careful about approvals, etc
      *
      *      note: must be called in conjunction with vm.record()
      */
-<<<<<<< HEAD
-    function _resetStorage(AddressStruct memory resetStorage_) internal {
-        (, bytes32[] memory writeSlots) = vm.accesses(resetStorage_.addr);
-        for (uint256 i = 0; i < writeSlots.length; i++) {
-            vm.store(resetStorage_.addr, writeSlots[i], bytes32(0));
-=======
     function _resetStorage(address _addr) internal {
         (, bytes32[] memory writeSlots) = vm.accesses(_addr);
         for (uint256 i = 0; i < writeSlots.length; i++) {
             vm.store(_addr, writeSlots[i], bytes32(0));
->>>>>>> 7da51d36
         }
     }
 
